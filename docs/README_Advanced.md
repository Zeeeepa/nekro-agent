--- conflicted
+++ resolved
@@ -1,5 +1,4 @@
 # Nekro Agent - 开发指南
-
 
 ## 🖥️ 源码部署/开发指南
 
@@ -127,12 +126,11 @@
 
 ## 🧩 扩展模块
 
-<<<<<<< HEAD
 本插件提供了扩展开发接口，可以方便的扩展功能，扩展既可以是 `一个简单的工具方法` 也可以是 `一个复杂行为功能`。
 
 ### 快速开始
 
-可参考两个内置的扩展模块 [基本消息模块](./extensions/basic.py) 和 [群聊禁言模块](./extensions/judgement.py) 进行扩展开发。
+可参考两个内置的扩展模块 [基本消息模块](../extensions/basic.py) 和 [群聊禁言模块](../extensions/judgement.py) 进行扩展开发。
 
 ### 详细文档
 
@@ -144,7 +142,4 @@
 - 调试技巧
 - 常见问题解答
 
-强烈建议在开发扩展之前先阅读这份指南。
-=======
-本插件提供了扩展开发接口，可以方便的扩展功能，扩展既可以是 `一个简单的工具方法` 也可以是 `一个复杂行为功能` 可参考两个内置的扩展模块 [基本消息模块](../extensions/basic.py) 和 [群聊禁言模块](../extensions/judgement.py) 进行扩展开发
->>>>>>> 94e17137
+强烈建议在开发扩展之前先阅读这份指南。